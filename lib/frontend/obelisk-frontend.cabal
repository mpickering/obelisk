name: obelisk-frontend
version: 0.1
cabal-version: >= 1.2
build-type: Simple

library
  hs-source-dirs: src
  build-depends: base,
                 bytestring,
                 dependent-sum,
                 ghcjs-dom,
                 jsaddle,
                 lens,
<<<<<<< HEAD
                 mtl,
=======
                 obelisk-executable-config-inject,
>>>>>>> ca6edae8
                 obelisk-route,
                 primitive,
                 ref-tf,
                 reflex,
                 reflex-dom-core,
                 text,
                 transformers
  exposed-modules: Obelisk.Frontend
  ghc-options: -Wall<|MERGE_RESOLUTION|>--- conflicted
+++ resolved
@@ -11,11 +11,8 @@
                  ghcjs-dom,
                  jsaddle,
                  lens,
-<<<<<<< HEAD
                  mtl,
-=======
                  obelisk-executable-config-inject,
->>>>>>> ca6edae8
                  obelisk-route,
                  primitive,
                  ref-tf,
