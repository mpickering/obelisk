{-# LANGUAGE DataKinds #-}
{-# LANGUAGE FlexibleContexts #-}
{-# LANGUAGE LambdaCase #-}
{-# LANGUAGE MultiParamTypeClasses #-}
{-# LANGUAGE MultiWayIf #-}
{-# LANGUAGE OverloadedStrings #-}
{-# LANGUAGE PatternGuards #-}
{-# LANGUAGE ScopedTypeVariables #-}
{-# LANGUAGE TypeApplications #-}
module Obelisk.Command.Thunk
  ( ThunkPtr (..)
  , ThunkRev (..)
  , ThunkSource (..)
  , ThunkData (..)
  , ReadThunkError (..)
  , GitHubSource (..)
  , getThunkGitBranch
  , getLatestRev
  , updateThunkToLatest
  , createThunk
  , createThunkWithLatest
  , nixBuildAttrWithCache
  , nixBuildThunkAttrWithCache
  , unpackThunk
  , packThunk
  , readThunk
  , updateThunk
  , getThunkPtr
  , getThunkPtr'
  , parseGitUri
  , uriThunkPtr
  ) where

import Control.Applicative
import Control.Exception (displayException, try)
import qualified Control.Lens as Lens
import Control.Lens.Indexed hiding ((<.>))
import Control.Monad
import Control.Monad.Catch (handle)
import Control.Monad.Except
import Data.Aeson ((.=))
import qualified Data.Aeson as Aeson
import Data.Aeson.Encode.Pretty
import qualified Data.Aeson.Types as Aeson
import qualified Data.ByteString.Lazy as LBS
import Data.Default
import Data.Either.Combinators (fromRight', rightToMaybe)
import Data.Git.Ref (Ref)
import qualified Data.Git.Ref as Ref
import qualified Data.List as L
import Data.List.NonEmpty (NonEmpty (..))
import qualified Data.List.NonEmpty as NonEmpty
import Data.Map (Map)
import qualified Data.Map as Map
import Data.Maybe
import Data.Set (Set)
import qualified Data.Set as Set
import Data.Text (Text)
import qualified Data.Text as T
import Data.Text.Encoding
import qualified Data.Text.IO as T
import Data.Time.Clock.POSIX (posixSecondsToUTCTime)
import Data.Yaml (parseMaybe)
import GitHub
import GitHub.Data.Name
import Obelisk.Command.Nix
import System.Directory
import System.FilePath
import System.IO.Error
import System.IO.Temp
import System.Posix (getSymbolicLinkStatus, modificationTime)
import System.Process (proc)
import Text.URI

import Obelisk.App (MonadObelisk)
import Obelisk.CliApp
import Obelisk.Command.Utils

--TODO: Support symlinked thunk data
data ThunkData
   = ThunkData_Packed ThunkPtr
   -- ^ Packed thunk
   | ThunkData_Checkout (Maybe ThunkPtr)
   -- ^ Checked out thunk that was unpacked from this pointer
  deriving (Show, Eq, Ord)

-- | A reference to the exact data that a thunk should translate into
data ThunkPtr = ThunkPtr
  { _thunkPtr_rev :: ThunkRev
  , _thunkPtr_source :: ThunkSource
  }
  deriving (Show, Eq, Ord)

type NixSha256 = Text --TODO: Use a smart constructor and make this actually verify itself

-- | A specific revision of data; it may be available from multiple sources
data ThunkRev = ThunkRev
  { _thunkRev_commit :: Ref
  , _thunkRev_nixSha256 :: NixSha256
  }
  deriving (Show, Eq, Ord)

-- | A location from which a thunk's data can be retrieved
data ThunkSource
   -- | A source specialized for GitHub
   = ThunkSource_GitHub GitHubSource
   -- | A plain repo source
   | ThunkSource_Git GitSource
   deriving (Show, Eq, Ord)

data GitHubSource = GitHubSource
  { _gitHubSource_owner :: Name Owner
  , _gitHubSource_repo :: Name Repo
  , _gitHubSource_branch :: Maybe (Name Branch)
  }
  deriving (Show, Eq, Ord)

data GitSource = GitSource
  { _gitSource_url :: URI
  , _gitSource_branch :: Maybe (Name Branch)
  , _gitSource_fetchSubmodules :: Bool
  }
  deriving (Show, Eq, Ord)

-- | Convert a GitHub source to a regular Git source. Assumes no submodules.
forgetGithub :: Bool -> GitHubSource -> GitSource
forgetGithub useSsh s = GitSource
  { _gitSource_url = URI
    { uriScheme = Just $ fromRight' $ mkScheme $ if useSsh then "ssh" else "https"
    , uriAuthority = Right $ Authority
        { authUserInfo = UserInfo (fromRight' $ mkUsername "git") Nothing
          <$ guard useSsh
        , authHost = fromRight' $ mkHost "github.com"
        , authPort = Nothing
        }
    , uriPath = Just ( False
                     , fromRight' . mkPathPiece <$>
                       untagName (_gitHubSource_owner s)
                       :| [ untagName (_gitHubSource_repo s) <> ".git" ]
                     )
    , uriQuery = []
    , uriFragment = Nothing
    }
  , _gitSource_branch = _gitHubSource_branch s
  , _gitSource_fetchSubmodules = False
  }

getThunkGitBranch :: ThunkPtr -> Maybe Text
getThunkGitBranch (ThunkPtr _ src) = fmap untagName $ case src of
  ThunkSource_GitHub s -> _gitHubSource_branch s
  ThunkSource_Git s -> _gitSource_branch s

commitNameToRef :: Name Commit -> Ref
commitNameToRef (N c) = Ref.fromHex $ encodeUtf8 c

-- TODO: Use spinner here.
getNixSha256ForUriUnpacked
  :: MonadObelisk m
  => URI
  -> m NixSha256
getNixSha256ForUriUnpacked uri =
  withExitFailMessage ("nix-prefetch-url: Failed to determine sha256 hash of URL " <> render uri) $ do
    [hash] <- fmap T.lines $ readProcessAndLogOutput (Debug, Debug) $
      proc "nix-prefetch-url" ["--unpack" , "--type" , "sha256" , T.unpack $ render uri]
    pure hash

nixPrefetchGit :: MonadObelisk m => URI -> Text -> Bool -> m NixSha256
nixPrefetchGit uri rev fetchSubmodules =
  withExitFailMessage ("nix-prefetch-git: Failed to determine sha256 hash of Git repo " <> render uri <> " at " <> rev) $ do
    out <- readProcessAndLogStderr Debug $
      proc "nix-prefetch-git" $ filter (/="")
        [ "--url", T.unpack $ render uri
        , "--rev", T.unpack rev
        , if fetchSubmodules then "--fetch-submodules" else ""
        , "--quiet"
        ]

    case parseMaybe (Aeson..: "sha256") =<< Aeson.decodeStrict (encodeUtf8 out) of
      Nothing -> failWith $ "nix-prefetch-git: unrecognized output " <> out
      Just x -> pure x

--TODO: Pretty print these
data ReadThunkError
   = ReadThunkError_UnrecognizedFiles
   | ReadThunkError_AmbiguousFiles
   | ReadThunkError_UnrecognizedLoader Text
   | ReadThunkError_UnparseablePtr LBS.ByteString
   deriving (Show)

-- | Read a thunk and validate that it is only a thunk, either packed or unpacked.
-- If the thunk is packed and additional data is present, fail.
readThunk :: MonadObelisk m => FilePath -> m (Either ReadThunkError ThunkData)
readThunk thunkDir = do
  files <- liftIO $ listDirectory thunkDir
  case ".git" `elem` files of
    True -> fmap ThunkData_Checkout <$> do
      let origThunkPath = thunkDir </> ".git" </> "obelisk" </> "orig-thunk"
      liftIO $ doesDirectoryExist origThunkPath >>= \case
        True -> fmap Just <$> readPackedThunk origThunkPath
        False -> return $ return Nothing
    False -> liftIO $ fmap ThunkData_Packed <$> readPackedThunk thunkDir

data ThunkType = ThunkType
  { _thunkType_loader :: FilePath
  , _thunkType_json :: FilePath
  , _thunkType_optional :: Set FilePath
  , _thunkType_loaderVersions :: NonEmpty Text
  , _thunkType_parser :: Aeson.Object -> Aeson.Parser ThunkPtr
  }

gitHubThunkType :: ThunkType
gitHubThunkType = ThunkType
  { _thunkType_loader = "default.nix"
  , _thunkType_json = "github.json"
  , _thunkType_optional = Set.fromList [".attr-cache"]
  , _thunkType_loaderVersions = gitHubStandaloneLoaders
  , _thunkType_parser = parseThunkPtr $ \v ->
      ThunkSource_GitHub <$> parseGitHubSource v <|> ThunkSource_Git <$> parseGitSource v
  }

gitThunkType :: ThunkType
gitThunkType = ThunkType
  { _thunkType_loader = "default.nix"
  , _thunkType_json = "git.json"
  , _thunkType_optional = Set.fromList [".attr-cache"]
  , _thunkType_loaderVersions = plainGitStandaloneLoaders
  , _thunkType_parser = parseThunkPtr $ fmap ThunkSource_Git . parseGitSource
  }

thunkTypes :: [ThunkType]
thunkTypes = [gitThunkType, gitHubThunkType]

findThunkType :: [ThunkType] -> FilePath -> IO (Either ReadThunkError ThunkType)
findThunkType types thunkDir = do
  matches <- fmap catMaybes $ forM types $ \thunkType -> do
    let
      expectedContents = Set.fromList $ (thunkDir </>) <$>
        [ _thunkType_loader thunkType
        , _thunkType_json thunkType
        ]
      optionalContents = Set.map (thunkDir </>) (_thunkType_optional thunkType)

    -- Ensure that there aren't any other files in the thunk
    -- NB: System.Directory.listDirectory returns the contents without the directory path
    files <- liftIO $ Set.fromList . fmap (thunkDir </>) <$> listDirectory thunkDir
    let unexpectedContents = files `Set.difference` (expectedContents `Set.union` optionalContents)
        missingContents = expectedContents `Set.difference` files
    pure $ if Set.null unexpectedContents && Set.null missingContents
      then Just thunkType
      else Nothing

  pure $ case matches of
    [singleMatch] -> Right singleMatch
    [] -> Left ReadThunkError_UnrecognizedFiles
    _ -> Left ReadThunkError_AmbiguousFiles

-- | Read a thunk and validate that it is exactly a packed thunk.
-- If additional data is present, fail.
readPackedThunk :: FilePath -> IO (Either ReadThunkError ThunkPtr)
readPackedThunk thunkDir = runExceptT $ do
  thunkType <- ExceptT $ findThunkType thunkTypes thunkDir
  -- Ensure that we recognize the thunk loader
  loader <- liftIO $ T.readFile $ thunkDir </> _thunkType_loader thunkType
  unless (loader `elem` _thunkType_loaderVersions thunkType) $ do
    throwError $ ReadThunkError_UnrecognizedLoader loader

  txt <- liftIO $ LBS.readFile $ thunkDir </> _thunkType_json thunkType
  case parseMaybe (_thunkType_parser thunkType) =<< Aeson.decode txt of
    Nothing -> throwError $ ReadThunkError_UnparseablePtr txt
    Just ptr -> return ptr

parseThunkPtr :: (Aeson.Object -> Aeson.Parser ThunkSource) -> Aeson.Object -> Aeson.Parser ThunkPtr
parseThunkPtr parseSrc v = do
  rev <- v Aeson..: "rev"
  sha256 <- v Aeson..: "sha256"
  src <- parseSrc v
  pure $ ThunkPtr
    { _thunkPtr_rev = ThunkRev
      { _thunkRev_commit = Ref.fromHexString rev
      , _thunkRev_nixSha256 = sha256
      }
    , _thunkPtr_source = src
    }

parseGitHubSource :: Aeson.Object -> Aeson.Parser GitHubSource
parseGitHubSource v = do
  owner <- v Aeson..: "owner"
  repo <- v Aeson..: "repo"
  branch <- v Aeson..:! "branch"
  pure $ GitHubSource
    { _gitHubSource_owner = owner
    , _gitHubSource_repo = repo
    , _gitHubSource_branch = branch
    }

parseGitSource :: Aeson.Object -> Aeson.Parser GitSource
parseGitSource v = do
  Just url <- parseGitUri <$> v Aeson..: "url"
  branch <- v Aeson..:! "branch"
  fetchSubmodules <- v Aeson..:! "fetchSubmodules"
  pure $ GitSource
    { _gitSource_url = url
    , _gitSource_branch = branch
    , _gitSource_fetchSubmodules = fromMaybe False fetchSubmodules
    }

overwriteThunk :: MonadObelisk m => FilePath -> ThunkPtr -> m ()
overwriteThunk target thunk = do
  -- Ensure that this directory is a valid thunk (i.e. so we aren't losing any data)
  Right _ <- readThunk target

  --TODO: Is there a safer way to do this overwriting?
  liftIO $ removeDirectoryRecursive target
  liftIO $ createThunk target thunk

thunkPtrLoader :: ThunkPtr -> Text
thunkPtrLoader thunk = case _thunkPtr_source thunk of
  ThunkSource_GitHub _ -> NonEmpty.head gitHubStandaloneLoaders
  ThunkSource_Git _ -> NonEmpty.head plainGitStandaloneLoaders

-- It's important that formatting be very consistent here, because
-- otherwise when people update thunks, their patches will be messy
encodeThunkPtrData :: ThunkPtr -> LBS.ByteString
encodeThunkPtrData (ThunkPtr rev src) = case src of
  ThunkSource_GitHub s -> encodePretty' githubCfg $ Aeson.object $ catMaybes
    [ Just $ "owner" .= _gitHubSource_owner s
    , Just $ "repo" .= _gitHubSource_repo s
    , ("branch" .=) <$> _gitHubSource_branch s
    , Just $ "rev" .= Ref.toHexString (_thunkRev_commit rev)
    , Just $ "sha256" .= _thunkRev_nixSha256 rev
    ]
  ThunkSource_Git s -> encodePretty' plainGitCfg $ Aeson.object $ catMaybes
    [ Just $ "url" .= render (_gitSource_url s)
    , Just $ "rev" .= Ref.toHexString (_thunkRev_commit rev)
    , ("branch" .=) <$> _gitSource_branch s
    , Just $ "sha256" .= _thunkRev_nixSha256 rev
    , Just $ "fetchSubmodules" .= _gitSource_fetchSubmodules s
    ]
 where
  githubCfg = defConfig
    { confIndent = Spaces 2
    , confCompare = keyOrder
        [ "owner"
        , "repo"
        , "branch"
        , "private"
        , "rev"
        , "sha256"
        ] <> compare
    , confTrailingNewline = True
    }
  plainGitCfg = defConfig
    { confIndent = Spaces 2
    , confCompare = keyOrder
        [ "url"
        , "rev"
        , "sha256"
        , "fetchSubmodules"
        ] <> compare
    , confTrailingNewline = True
    }

createThunk :: MonadIO m => FilePath -> ThunkPtr -> m ()
createThunk target thunk = liftIO $ do
  createDirectoryIfMissing True (target </> ".attr-cache")
  T.writeFile (target </> "default.nix") (thunkPtrLoader thunk)
  let
    jsonFileName = case _thunkPtr_source thunk of
      ThunkSource_GitHub _ -> "github"
      ThunkSource_Git _ -> "git"
  LBS.writeFile (target </> jsonFileName <.> "json") (encodeThunkPtrData thunk)

createThunkWithLatest :: MonadObelisk m => FilePath -> ThunkSource -> m ()
createThunkWithLatest target s = do
  rev <- getLatestRev s
  createThunk target $ ThunkPtr
    { _thunkPtr_source = s
    , _thunkPtr_rev = rev
    }

<<<<<<< HEAD
updateThunkToLatest :: MonadObelisk m => FilePath -> Maybe String -> m ()
updateThunkToLatest target mBranch = withSpinner' ("Updating thunk " <> T.pack target <> " to latest") (pure $ const $ "Thunk " <> T.pack target <> " updated to latest") $
  -- check to see if thunk should be updated to a specific branch or just update it's current branch
  case mBranch of
    Nothing -> do
      (overwrite, ptr) <- readThunk target >>= \case
        Left err -> failWith $ T.pack $ "thunk update: " <> show err
        Right c -> case c of
          ThunkData_Packed t -> return (target, t)
          ThunkData_Checkout _ -> failWith "cannot update an unpacked thunk"
      let src = _thunkPtr_source ptr
      rev <- getLatestRev src
      overwriteThunk overwrite $ ThunkPtr
        { _thunkPtr_source = src
        , _thunkPtr_rev = rev
        }
    Just branch -> readThunk target >>= \case
      Left err -> failWith $ T.pack $ "thunk update: " <> show err
      Right c -> case c of
        ThunkData_Packed t -> case _thunkPtr_source t of
          ThunkSource_Git tsg -> setThunk target tsg branch
          ThunkSource_GitHub tsgh -> do
            let tsg = forgetGithub False tsgh
            setThunk target tsg branch
        ThunkData_Checkout _ -> failWith $ T.pack $ "thunk located at " <> (show target) <> " is unpacked. Use ob thunk pack on the desired directory and then try ob thunk update again."

setThunk :: MonadObelisk m => FilePath -> GitSource -> String -> m ()
setThunk target gs branch = do
  newThunkPtr <- uriThunkPtr (_gitSource_url gs) $ Just $ T.pack branch
  overwriteThunk target newThunkPtr
  updateThunkToLatest target Nothing
=======
updateThunkToLatest :: MonadObelisk m => FilePath -> m ()
updateThunkToLatest target = withSpinner' ("Updating thunk " <> T.pack target <> " to latest") (pure $ const $ "Thunk " <> T.pack target <> " updated to latest") $ do
  checkThunkDirectory "ob thunk update directory cannot be '.'" target
  (overwrite, ptr) <- readThunk target >>= \case
    Left err -> failWith $ T.pack $ "thunk update: " <> show err
    Right c -> case c of
      ThunkData_Packed t -> return (target, t)
      ThunkData_Checkout _ -> failWith "cannot update an unpacked thunk"
  let src = _thunkPtr_source ptr
  rev <- getLatestRev src
  overwriteThunk overwrite $ ThunkPtr
    { _thunkPtr_source = src
    , _thunkPtr_rev = rev
    }
>>>>>>> 2f3fb52b

-- | All recognized github standalone loaders, ordered from newest to oldest.
-- This tool will only ever produce the newest one when it writes a thunk.
gitHubStandaloneLoaders :: NonEmpty Text
gitHubStandaloneLoaders =
  gitHubStandaloneLoaderV2 :|
  [ gitHubStandaloneLoaderV3
  , gitHubStandaloneLoaderV1
  ]

gitHubStandaloneLoaderV1 :: Text
gitHubStandaloneLoaderV1 = T.unlines
  [ "import ((import <nixpkgs> {}).fetchFromGitHub (builtins.fromJSON (builtins.readFile ./github.json)))"
  ]

gitHubStandaloneLoaderV2 :: Text
gitHubStandaloneLoaderV2 = T.unlines
  [ "# DO NOT HAND-EDIT THIS FILE" --TODO: Add something about how to get more info on Obelisk, etc.
  , "import ((import <nixpkgs> {}).fetchFromGitHub ("
  , "  let json = builtins.fromJSON (builtins.readFile ./github.json);"
  , "  in { inherit (json) owner repo rev sha256;"
  , "       private = json.private or false;"
  , "     }"
  , "))"
  ]

gitHubStandaloneLoaderV3 :: Text
gitHubStandaloneLoaderV3 = T.unlines
  [ "# DO NOT HAND-EDIT THIS FILE"
  , "let"
  , "  fetch = { private ? false, ... }@args: if private && builtins.hasAttr \"fetchGit\" builtins"
  , "    then fetchFromGitHubPrivate args"
  , "    else (import <nixpkgs> {}).fetchFromGitHub (builtins.removeAttrs args [\"branch\"]);"
  , "  fetchFromGitHubPrivate ="
  , "    { owner, repo, rev, branch ? null, name ? null, sha256 ? null, private ? false"
  , "    , fetchSubmodules ? false, githubBase ? \"github.com\", ..."
  , "    }: assert !fetchSubmodules;"
  , "      builtins.fetchGit ({"
  , "        url = \"ssh://git@${githubBase}/${owner}/${repo}.git\";"
  , "        inherit rev;"
  , "      }"
  , "      // (if branch == null then {} else { ref = branch; })"
  , "      // (if name == null then {} else { inherit name; }));"
  , "in import (fetch (builtins.fromJSON (builtins.readFile ./github.json)))"
  ]

plainGitStandaloneLoaders :: NonEmpty Text
plainGitStandaloneLoaders =
  plainGitStandaloneLoaderV1 :|
  [ plainGitStandaloneLoaderV2
  ]

plainGitStandaloneLoaderV1 :: Text
plainGitStandaloneLoaderV1 = T.unlines
  [ "# DO NOT HAND-EDIT THIS FILE"
  , "let fetchGit = {url, rev, ref ? null, branch ? null, sha256 ? null, fetchSubmodules ? null}:"
  , "  assert !fetchSubmodules; (import <nixpkgs> {}).fetchgit { inherit url rev sha256; };"
  , "in import (fetchGit (builtins.fromJSON (builtins.readFile ./git.json)))"
  ]

plainGitStandaloneLoaderV2 :: Text
plainGitStandaloneLoaderV2 = T.unlines
  [ "# DO NOT HAND-EDIT THIS FILE"
  , "let fetchGit = {url, rev, ref ? null, branch ? null, sha256 ? null, fetchSubmodules ? null}:"
  , "  if builtins.hasAttr \"fetchGit\" builtins"
  , "    then builtins.fetchGit ({ inherit url rev; } // (if branch == null then {} else { ref = branch; }))"
  , "    else abort \"Plain Git repositories are only supported on nix 2.0 or higher.\";"
  , "in import (fetchGit (builtins.fromJSON (builtins.readFile ./git.json)))"
  ]

thunkFileNames :: [FilePath]
thunkFileNames = ["default.nix", "github.json", "git.json"]

--TODO: when checking something out, make a shallow clone

-- | Checks a cache directory to see if there is a fresh symlink
-- to the result of building an attribute of a thunk.
-- If no cache hit is found, nix-build is called to build the attribute
-- and the result is symlinked into the cache.
nixBuildThunkAttrWithCache
  :: MonadObelisk m
  => FilePath
  -- ^ Path to directory containing Thunk
  -> String
  -- ^ Attribute to build
  -> m FilePath
  -- ^ Symlink to cached or built nix output
-- WARNING: If the thunk uses an impure reference such as '<nixpkgs>'
-- the caching mechanism will fail as it merely measures the modification
-- time of the cache link and the expression to build.
nixBuildThunkAttrWithCache thunkDir attr = do
  --NB: Expects thunkDir to be normalised with no trailing path separator.
  --This should be guaranteed by the command argument parser.
  let cacheErrHandler e
        | isDoesNotExistError e = return Nothing -- expected from a cache miss
        | otherwise = putLog Error (T.pack $ displayException e) >> return Nothing
      cacheDir = thunkDir </> ".attr-cache"
      cachePath = cacheDir </> attr <.> "out"
  latestChange <- liftIO $ do
    createDirectoryIfMissing False cacheDir
    let getModificationTimeMaybe = fmap rightToMaybe . try @IOError . getModificationTime
    maximum . catMaybes <$> mapM (getModificationTimeMaybe . (thunkDir </>)) thunkFileNames
  cacheHit <- handle cacheErrHandler $ do
    cacheTime <- liftIO $ posixSecondsToUTCTime . realToFrac . modificationTime <$> getSymbolicLinkStatus cachePath
    return $ if latestChange <= cacheTime
      then Just cachePath
      else Nothing
  case cacheHit of
    Just c -> return c
    Nothing -> do
      putLog Warning $ T.pack $ mconcat [thunkDir, ": ", attr, " not cached, building ..."]
      _ <- nixCmd $ NixCmd_Build$ def
        Lens.& nixBuildConfig_outLink Lens..~ OutLink_IndirectRoot cachePath
        Lens.& nixCmdConfig_target Lens..~ Target
          { _target_path = Just thunkDir
          , _target_attr = Just attr
          , _target_expr = Nothing
          }
      return cachePath

-- | Build a nix attribute, and cache the result if possible
nixBuildAttrWithCache
  :: MonadObelisk m
  => FilePath
  -- ^ Path to directory containing Thunk
  -> String
  -- ^ Attribute to build
  -> m FilePath
  -- ^ Symlink to cached or built nix output
nixBuildAttrWithCache exprPath attr = do
  readThunk exprPath >>= \case
    -- Only packed thunks are cached. in particular, checkouts are not
    Right (ThunkData_Packed _) -> nixBuildThunkAttrWithCache exprPath attr
    _ -> nixCmd $ NixCmd_Build $ def
      Lens.& nixBuildConfig_outLink Lens..~ OutLink_None
      Lens.& nixCmdConfig_target Lens..~ Target
        { _target_path = Just exprPath
        , _target_attr = Just attr
        , _target_expr = Nothing
        }

-- | Safely update thunk using a custom action
--
-- A temporary working space is used to do any update. When the custom
-- action successfully completes, the resulting (packed) thunk is copied
-- back to the original location.
updateThunk :: MonadObelisk m => FilePath -> (FilePath -> m a) -> m a
updateThunk p f = withSystemTempDirectory "obelisk-thunkptr-" $ \tmpDir -> do
  p' <- copyThunkToTmp tmpDir p
  unpackThunk' True p'
  result <- f p'
  updateThunkFromTmp p'
  return result
  where
    copyThunkToTmp tmpDir thunkDir = readThunk thunkDir >>= \case
      Left err -> failWith $ "withThunkUnpacked: " <> T.pack (show err)
      Right (ThunkData_Packed _) -> do
        let tmpThunk = tmpDir </> "thunk"
        callProcessAndLogOutput (Notice, Error) $
          proc "cp" ["-r", "-T", thunkDir, tmpThunk]
        return tmpThunk
      Right _ -> failWith $ "Thunk is not packed"
    updateThunkFromTmp p' = do
      _ <- packThunk' True p'
      callProcessAndLogOutput (Notice, Error) $
        proc "cp" ["-r", "-T", p', p]

finalMsg :: Bool -> (a -> Text) -> Maybe (a -> Text)
finalMsg noTrail s = if noTrail then Nothing else Just s

unpackThunk :: MonadObelisk m => FilePath -> m ()
unpackThunk = unpackThunk' False

-- | Check that we are not somewhere inside the thunk directory
checkThunkDirectory :: MonadObelisk m => Text -> FilePath -> m ()
checkThunkDirectory msg thunkDir = do
  currentDir <- liftIO getCurrentDirectory
  thunkDir' <- liftIO $ canonicalizePath thunkDir
  when (thunkDir' `L.isInfixOf` currentDir) $ failWith msg

unpackThunk' :: MonadObelisk m => Bool -> FilePath -> m ()
unpackThunk' noTrail thunkDir = checkThunkDirectory "Can't pack/unpack from within the thunk directory" thunkDir >> readThunk thunkDir >>= \case
  Left err -> failWith $ "thunk unpack: " <> T.pack (show err)
  --TODO: Overwrite option that rechecks out thunk; force option to do so even if working directory is dirty
  Right (ThunkData_Checkout _) -> failWith "thunk unpack: thunk is already unpacked"
  Right (ThunkData_Packed tptr) -> do
    let (thunkParent, thunkName) = splitFileName thunkDir
    withTempDirectory thunkParent thunkName $ \tmpRepo -> do
      let obGitDir = tmpRepo </> ".git" </> "obelisk"
          s = case _thunkPtr_source tptr of
            ThunkSource_GitHub s' -> forgetGithub False s'
            ThunkSource_Git s' -> s'
      withSpinner' ("Fetching thunk " <> T.pack thunkName)
                   (finalMsg noTrail $ const $ "Fetched thunk " <> T.pack thunkName) $ do
        let git = callProcessAndLogOutput (Notice, Notice) . gitProc tmpRepo
        git $ [ "clone" ]
          ++  ("--recursive" <$ guard (_gitSource_fetchSubmodules s))
          ++  [ T.unpack $ render $ _gitSource_url s ]
          ++  do branch <- maybeToList $ _gitSource_branch s
                 [ "--branch", T.unpack $ untagName branch ]
        git ["reset", "--hard", Ref.toHexString $ _thunkRev_commit $ _thunkPtr_rev tptr]
        when (_gitSource_fetchSubmodules s) $
          git ["submodule", "update", "--recursive", "--init"]

        liftIO $ createDirectory obGitDir
        callProcessAndLogOutput (Notice, Error) $
          proc "cp" ["-r", "-T", thunkDir </> ".", obGitDir </> "orig-thunk"]
        callProcessAndLogOutput (Notice, Error) $
          proc "rm" ["-r", thunkDir]
        callProcessAndLogOutput (Notice, Error) $
          proc "mv" ["-T", tmpRepo, thunkDir]

--TODO: add force mode to pack even if changes are present
--TODO: add a rollback mode to pack to the original thunk
packThunk :: MonadObelisk m => FilePath -> m ThunkPtr
packThunk = packThunk' False

packThunk' :: MonadObelisk m => Bool -> FilePath -> m ThunkPtr
packThunk' noTrail thunkDir = checkThunkDirectory "Can't pack/unpack from within the thunk directory" thunkDir >> readThunk thunkDir >>= \case
  Left err -> failWith $ T.pack $ "thunk pack: " <> show err
  Right (ThunkData_Packed _) -> failWith "pack: thunk is already packed"
  Right (ThunkData_Checkout _) -> do
    withSpinner' ("Packing thunk " <> T.pack thunkDir)
                 (finalMsg noTrail $ const $ "Packed thunk " <> T.pack thunkDir) $ do
      thunkPtr <- getThunkPtr thunkDir
      callProcessAndLogOutput (Debug, Error) $ proc "rm" ["-rf", thunkDir]
      liftIO $ createThunk thunkDir thunkPtr
      pure thunkPtr

getThunkPtr :: MonadObelisk m => FilePath -> m ThunkPtr
getThunkPtr = getThunkPtr' True

getThunkPtr' :: forall m. MonadObelisk m => Bool -> FilePath -> m ThunkPtr
getThunkPtr' checkClean thunkDir = do
  when checkClean $ ensureCleanGitRepo thunkDir True $
    "thunk pack: thunk checkout contains unsaved modifications"

  -- Check whether there are any stashes
  stashOutput <- readGitProcess thunkDir ["stash", "list"]
  when checkClean $ case T.null stashOutput of
    False -> do
      failWith $ T.unlines $
        [ "thunk pack: thunk checkout has stashes"
        , "git stash list:"
        ] ++ T.lines stashOutput
    True -> return ()

  -- Get current branch ``
  (mCurrentBranch, mCurrentCommit) <- do
    b <- listToMaybe
      <$> T.lines
      <$> readGitProcess thunkDir ["rev-parse", "--abbrev-ref", "HEAD"]
    c <- listToMaybe
      <$> T.lines
      <$> readGitProcess thunkDir ["rev-parse", "HEAD"]
    case b of
      (Just "HEAD") -> failWith $ T.unlines $
        [ "thunk pack: You are in 'detached HEAD' state."
        , "If you want to pack at the current ref \
          \then please create a new branch with 'git checkout -b <new-branch-name>' and push this upstream."
        ]
      _ -> return (b, c)

  -- Get information on all branches and their (optional) designated upstream
  -- correspondents
  (headDump :: [Text]) <- T.lines <$> readGitProcess thunkDir
    [ "for-each-ref"
    , "--format=%(refname:short) %(upstream:short) %(upstream:remotename)"
    , "refs/heads/"
    ]

  (headInfo :: Map Text (Maybe (Text, Text)))
    <- fmap Map.fromList $ forM headDump $ \line -> do
      (branch : restOfLine) <- pure $ T.words line
      mUpstream <- case restOfLine of
        [] -> pure Nothing
        [u, r] -> pure $ Just (u, r)
        (_:_) -> failWith "git for-each-ref invalid output"
      pure (branch, mUpstream)

  putLog Debug $ "branches: " <> T.pack (show headInfo)

  let errorMap :: Map Text ()
      headUpstream :: Map Text (Text, Text)
      (errorMap, headUpstream) = flip Map.mapEither headInfo $ \case
        Nothing -> Left ()
        Just b -> Right b

  putLog Debug $ "branches with upstream branch set: " <> T.pack (show headUpstream)

  -- Check that every branch has a remote equivalent
  when checkClean $ do
    let untrackedBranches = Map.keys errorMap
    when (not $ L.null untrackedBranches) $ failWith $ T.unlines $
      [ "thunk pack: Certain branches in the thunk have no upstream branch \
        \set. This means we don't know to check whether all your work is \
        \saved. The offending branches are:"
      , ""
      , T.unwords untrackedBranches
      , ""
      , "To fix this, you probably want to do:"
      , ""
      ] ++
      ((\branch -> "git push -u origin " <> branch) <$> untrackedBranches) ++
      [ ""
      , "These will push the branches to the default remote under the same \
        \name, and (thanks to the `-u`) remember that choice so you don't \
        \get this error again."
      ]

    -- loosely by https://stackoverflow.com/questions/7773939/show-git-ahead-and-behind-info-for-all-branches-including-remotes
    stats <- iforM headUpstream $ \branch (upstream, _remote) -> do
      (stat :: [Text]) <- T.lines <$> readGitProcess thunkDir
        [ "rev-list", "--left-right"
        , T.unpack branch <> "..." <> T.unpack upstream
        ]
      let ahead = length $ [ () | Just ('<', _) <- T.uncons <$> stat ]
          behind = length $ [ () | Just ('>', _) <- T.uncons <$> stat ]
      pure (upstream, (ahead, behind))

    -- Those branches which have commits ahead of, i.e. not on, the upstream
    -- branch. Purely being behind is fine.
    let nonGood = Map.filter ((/= 0) . fst . snd) stats

    when (not $ Map.null nonGood) $ failWith $ T.unlines $
      [ "thunk pack: Certain branches in the thunk have commits not yet pushed upstream:"
      , ""
      ] ++
      (flip map (Map.toList nonGood) $ \(branch, (upstream, (ahead, behind))) -> mconcat
        ["  ", branch, " ahead: ", T.pack (show ahead), " behind: ", T.pack (show behind), " remote branch ", upstream]) ++
      [ ""
      , "Please push these upstream and try again. (Or just fetch, if they are somehow \
        \pushed but this repo's remote tracking branches don't know it.)"
      ]

  -- We assume it's safe to pack the thunk at this point
  putLog Informational $ "All changes safe in git remotes. OK to pack thunk."

  let remote = maybe "origin" snd $ flip Map.lookup headUpstream =<< mCurrentBranch

  [remoteUri'] <- fmap T.lines $ readGitProcess thunkDir
    [ "config"
    , "--get"
    , "remote." <> T.unpack remote <> ".url"
    ]

  remoteUri <- case parseGitUri remoteUri' of
    Nothing -> failWith $ "Could not identify git remote: " <> remoteUri'
    Just uri -> pure uri
  uriThunkPtr remoteUri mCurrentBranch mCurrentCommit

-- | Get the latest revision available from the given source
getLatestRev :: MonadObelisk m => ThunkSource -> m ThunkRev
getLatestRev os = do
  let gitS = case os of
        ThunkSource_GitHub s -> forgetGithub False s
        ThunkSource_Git s -> s
  (_, commit) <- gitGetCommitBranch (_gitSource_url gitS) (untagName <$> _gitSource_branch gitS)
  case os of
    ThunkSource_GitHub s -> githubThunkRev s commit
    ThunkSource_Git s -> gitThunkRev s commit

-- | Convert a URI to a thunk
--
-- If the URL is a github URL, we try to just download an archive for
-- performance. If that doesn't work (e.g. authentication issue), we fall back
-- on just doing things the normal way for git repos in general, and save it as
-- a regular git thunk.
uriThunkPtr :: MonadObelisk m => URI -> Maybe Text -> Maybe Text -> m ThunkPtr
uriThunkPtr uri mbranch mcommit = do
  commit <- case mcommit of
    Nothing -> gitGetCommitBranch uri mbranch >>= return . snd
    (Just c) -> return c
  (src, rev) <- case uriToThunkSource uri mbranch of
    ThunkSource_GitHub s -> do
      rev <- runExceptT $ githubThunkRev s commit
      case rev of
        Right r -> pure (ThunkSource_GitHub s, r)
        Left e -> do
          putLog Warning $ "\
\Failed to fetch archive from GitHub. This is probably a private repo. \
\Falling back on normal fetchgit. Original failure:"
          errorToWarning e
          let s' = forgetGithub True s
          (,) (ThunkSource_Git s') <$> gitThunkRev s' commit
    ThunkSource_Git s -> (,) (ThunkSource_Git s) <$> gitThunkRev s commit
  pure $ ThunkPtr
    { _thunkPtr_rev = rev
    , _thunkPtr_source = src
    }

-- | N.B. Cannot infer all fields.
--
-- If the thunk is a GitHub thunk and fails, we do *not* fall back like with
-- `uriThunkPtr`. Unlike a plain URL, a thunk src explicitly states which method
-- should be employed, and so we respect that.
uriToThunkSource :: URI -> Maybe Text -> ThunkSource
uriToThunkSource u
  | Right uriAuth <- uriAuthority u
  , Just scheme <- unRText <$> uriScheme u
  , case scheme of
      "ssh" -> uriAuth == Authority
        { authUserInfo = Just $ UserInfo (fromRight' $ mkUsername "git") Nothing
        , authHost = fromRight' $ mkHost "github.com"
        , authPort = Nothing
        }
      s -> s `L.elem` [ "git", "https", "http" ] -- "http:" just redirects to "https:"
        && unRText (authHost uriAuth) == "github.com"
  , Just (_, owner :| [repoish]) <- uriPath u
  = \mbranch -> ThunkSource_GitHub $ GitHubSource
    { _gitHubSource_owner = N $ unRText owner
    , _gitHubSource_repo = N $ let
        repoish' = unRText repoish
      in case T.stripSuffix ".git" repoish' of
        Just repo -> repo
        Nothing -> repoish'
    , _gitHubSource_branch = N <$> mbranch
    }

  | otherwise = \mbranch -> ThunkSource_Git $ GitSource
    { _gitSource_url = u
    , _gitSource_branch = N <$> mbranch
    , _gitSource_fetchSubmodules = False -- TODO: How do we determine if this should be true?
    }

-- Funny signature indicates no effects depend on the optional branch name.
githubThunkRev
  :: forall m
  .  MonadObelisk m
  => GitHubSource
  -> Text
  -> m ThunkRev
githubThunkRev s commit = do
  owner <- forcePP $ _gitHubSource_owner s
  repo <- forcePP $ _gitHubSource_repo s
  revTarball <- mkPathPiece $ commit <> ".tar.gz"
  let archiveUri =  URI
        { uriScheme = Just $ fromRight' $ mkScheme "https"
        , uriAuthority = Right $ Authority
          { authUserInfo = Nothing
          , authHost = fromRight' $ mkHost "github.com"
          , authPort = Nothing
          }
        , uriPath = Just ( False
                         , owner :| [ repo, fromRight' $ mkPathPiece "archive", revTarball ]
                     )
    , uriQuery = []
    , uriFragment = Nothing
    }
  hash <- getNixSha256ForUriUnpacked archiveUri
  putLog Debug $ "Nix sha256 is " <> hash
  return $ ThunkRev
    { _thunkRev_commit = commitNameToRef $ N commit
    , _thunkRev_nixSha256 = hash
    }
  where
    forcePP :: Name entity -> m (RText 'PathPiece)
    forcePP = mkPathPiece . untagName

gitThunkRev
  :: MonadObelisk m
  => GitSource
  -> Text
  -> m ThunkRev
gitThunkRev s commit = do
  let u = _gitSource_url s
      protocols = ["https", "ssh", "git"]
  Just scheme <- pure $ unRText <$> uriScheme u
  unless (T.toLower scheme `elem` protocols) $
    failWith $ "obelisk currently only supports "
      <> T.intercalate ", " protocols <> " protocols for non-GitHub remotes"
  hash <- nixPrefetchGit u commit $ _gitSource_fetchSubmodules s
  putLog Informational $ "Nix sha256 is " <> hash
  pure $ ThunkRev
    { _thunkRev_commit = commitNameToRef (N commit)
    , _thunkRev_nixSha256 = hash
    }

-- | Given the URI to a git remote, and an optional branch name, return the name
-- of the branch along with the hash of the commit at tip of that branch.
--
-- If the branch name is passed in, it is returned exactly as-is. If it is not
-- passed it, the default branch of the repo is used instead.
gitGetCommitBranch
  :: MonadObelisk m => URI -> Maybe Text -> m (Text, CommitId)
gitGetCommitBranch uri mbranch = withExitFailMessage ("Failure for git remote " <> uriMsg) $ do
  (_, bothMaps) <- gitLsRemote
    (T.unpack $ render uri)
    (GitRef_Branch <$> mbranch)
    Nothing
  branch <- case mbranch of
    Nothing -> withExitFailMessage "Failed to find default branch" $ do
      b <- rethrowE $ gitLookupDefaultBranch bothMaps
      putLog Debug $ "Default branch for remote repo " <> uriMsg <> " is " <> b
      pure b
    Just b -> pure b
  commit <- rethrowE $ gitLookupCommitForRef bothMaps (GitRef_Branch branch)
  putLog Informational $ "Latest commit in branch " <> branch
    <> " from remote repo " <> uriMsg
    <> " is " <> commit
  pure (branch, commit)
  where
    rethrowE = either failWith pure
    uriMsg = render uri

parseGitUri :: Text -> Maybe URI
parseGitUri x = parseAbsoluteURI x <|> parseSshShorthand x

parseAbsoluteURI :: Text -> Maybe URI
parseAbsoluteURI uri = do
  parsedUri <- mkURI uri
  guard $ isPathAbsolute parsedUri
  pure $ parsedUri

parseSshShorthand :: Text -> Maybe URI
parseSshShorthand uri = do
  -- This is what git does to check that the remote
  -- is not a local file path when parsing shorthand.
  -- Last referenced from here:
  -- https://github.com/git/git/blob/95ec6b1b3393eb6e26da40c565520a8db9796e9f/connect.c#L712
  let
    (authAndHostname, colonAndPath) = T.break (== ':') uri
    properUri = "ssh://" <> authAndHostname <> "/" <> T.drop 1 colonAndPath
  -- Shorthand is valid iff a colon is present and it occurs before the first slash
  -- This check is used to disambiguate a filepath containing a colon from shorthand
  guard $ isNothing (T.findIndex (=='/') authAndHostname)
        && not (T.null colonAndPath)
  mkURI properUri<|MERGE_RESOLUTION|>--- conflicted
+++ resolved
@@ -378,9 +378,9 @@
     , _thunkPtr_rev = rev
     }
 
-<<<<<<< HEAD
 updateThunkToLatest :: MonadObelisk m => FilePath -> Maybe String -> m ()
-updateThunkToLatest target mBranch = withSpinner' ("Updating thunk " <> T.pack target <> " to latest") (pure $ const $ "Thunk " <> T.pack target <> " updated to latest") $
+updateThunkToLatest target mBranch = withSpinner' ("Updating thunk " <> T.pack target <> " to latest") (pure $ const $ "Thunk " <> T.pack target <> " updated to latest") $ do
+  checkThunkDirectory "ob thunk update directory cannot be '.'" target
   -- check to see if thunk should be updated to a specific branch or just update it's current branch
   case mBranch of
     Nothing -> do
@@ -407,25 +407,9 @@
 
 setThunk :: MonadObelisk m => FilePath -> GitSource -> String -> m ()
 setThunk target gs branch = do
-  newThunkPtr <- uriThunkPtr (_gitSource_url gs) $ Just $ T.pack branch
+  newThunkPtr <- uriThunkPtr (_gitSource_url gs) (Just $ T.pack branch) Nothing
   overwriteThunk target newThunkPtr
   updateThunkToLatest target Nothing
-=======
-updateThunkToLatest :: MonadObelisk m => FilePath -> m ()
-updateThunkToLatest target = withSpinner' ("Updating thunk " <> T.pack target <> " to latest") (pure $ const $ "Thunk " <> T.pack target <> " updated to latest") $ do
-  checkThunkDirectory "ob thunk update directory cannot be '.'" target
-  (overwrite, ptr) <- readThunk target >>= \case
-    Left err -> failWith $ T.pack $ "thunk update: " <> show err
-    Right c -> case c of
-      ThunkData_Packed t -> return (target, t)
-      ThunkData_Checkout _ -> failWith "cannot update an unpacked thunk"
-  let src = _thunkPtr_source ptr
-  rev <- getLatestRev src
-  overwriteThunk overwrite $ ThunkPtr
-    { _thunkPtr_source = src
-    , _thunkPtr_rev = rev
-    }
->>>>>>> 2f3fb52b
 
 -- | All recognized github standalone loaders, ordered from newest to oldest.
 -- This tool will only ever produce the newest one when it writes a thunk.
