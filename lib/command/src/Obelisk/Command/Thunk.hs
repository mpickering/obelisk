--- conflicted
+++ resolved
@@ -73,14 +73,8 @@
 import System.Process (proc)
 
 import Obelisk.App (MonadObelisk)
-<<<<<<< HEAD
 import Obelisk.CliApp
-import Obelisk.Command.Utils (cp, ensureCleanGitRepo, git, procWithPackages)
-=======
-import Obelisk.CliApp (Severity (..), callProcessAndLogOutput, failWith, putLog, readProcessAndLogStderr,
-                       withExitFailMessage, withSpinner)
-import Obelisk.Command.Utils (checkGitCleanStatus, gitProc)
->>>>>>> 491fc947
+import Obelisk.Command.Utils
 
 --TODO: Support symlinked thunk data
 data ThunkData
@@ -602,13 +596,13 @@
       Right (ThunkData_Packed _) -> do
         let tmpThunk = tmpDir </> "thunk"
         callProcessAndLogOutput (Notice, Error) $
-          cp ["-r", "-T", thunkDir, tmpThunk]
+          proc "cp" ["-r", "-T", thunkDir, tmpThunk]
         return tmpThunk
       Right _ -> failWith $ "Thunk is not packed"
     updateThunkFromTmp p' remote = do
       packThunk' True p' remote
       callProcessAndLogOutput (Notice, Error) $
-        cp ["-r", "-T", p', p]
+        proc "cp" ["-r", "-T", p', p]
 
 finalMsg :: Bool -> (a -> Text) -> Maybe (a -> Text)
 finalMsg noTrail s = if noTrail then Nothing else Just s
@@ -639,13 +633,8 @@
               proc "hub" ["clone", "-n", githubURI, tmpRepo]
             --If this directory already exists then something is weird and we should fail
             liftIO $ createDirectory obGitDir
-<<<<<<< HEAD
             callProcessAndLogOutput (Debug, Error) $
-              cp ["-r", "-T", thunkDir </> ".", obGitDir </> "orig-thunk"]
-=======
-            callProcessAndLogOutput (Notice, Error) $
               proc "cp" ["-r", "-T", thunkDir </> ".", obGitDir </> "orig-thunk"]
->>>>>>> 491fc947
 
             -- Checkout
             putLog Debug $ "Checking out " <> T.pack (show $ maybe "" untagName $ _gitHubSource_branch s)
@@ -664,24 +653,14 @@
             callProcessAndLogOutput (Notice, Error) $ proc "mv" ["-T", tmpRepo, thunkDir]
 
         ThunkSource_Git s -> do
-<<<<<<< HEAD
           withSpinner' ("Fetching thunk " <> T.pack thunkName)
                        (finalMsg noTrail $ const $ "Fetched thunk " <> T.pack thunkName) $ do
-            callProcessAndLogOutput (Debug, Debug) $ git tmpRepo
-              [ ["clone", if _gitSource_fetchSubmodules s then "--recursive" else "", show (_gitSource_url s)]
-              , ["reset", "--hard", Ref.toHexString $ _thunkRev_commit $ _thunkPtr_rev tptr]
-              , if _gitSource_fetchSubmodules s then ["submodule", "update", "--recursive"] else []
-              , ["branch", "-u", "origin/" <> T.unpack (untagName $ _gitSource_branch s)]
-              ]
-=======
-          withSpinner ("Retreiving thunk " <> T.pack thunkName <> " from Git repo") $ do
             let git = callProcessAndLogOutput (Notice, Notice) . gitProc tmpRepo
             git ["clone", if _gitSource_fetchSubmodules s then "--recursive" else "", show (_gitSource_url s)]
             git ["reset", "--hard", Ref.toHexString $ _thunkRev_commit $ _thunkPtr_rev tptr]
             when (_gitSource_fetchSubmodules s) $
               git ["submodule", "update", "--recursive", "--init"]
             git ["branch", "-u", "origin/" <> T.unpack (untagName $ _gitSource_branch s)]
->>>>>>> 491fc947
 
             liftIO $ createDirectory obGitDir
             callProcessAndLogOutput (Notice, Error) $
@@ -712,18 +691,8 @@
 
 getThunkPtr' :: MonadObelisk m => Bool -> FilePath -> Text -> m ThunkPtr
 getThunkPtr' checkClean thunkDir upstream = do
-<<<<<<< HEAD
     when checkClean $ ensureCleanGitRepo thunkDir True $
       "thunk pack: thunk checkout contains unsaved modifications"
-=======
-    when checkClean $ checkGitCleanStatus thunkDir >>= \case
-      False -> do
-        statusDebug <- readGitProcess thunkDir ["status", "--ignored"]
-        putLog Warning "cannot proceed with unsaved working copy (git status):"
-        putLog Notice statusDebug
-        failWith "thunk pack: thunk checkout contains unsaved modifications"
-      True -> return ()
->>>>>>> 491fc947
 
     -- Check whether there are any stashes
     stashOutput <- readGitProcess thunkDir ["stash", "list"]
@@ -848,8 +817,4 @@
   -- This check is used to disambiguate a filepath containing a colon from shorthand
   guard $ isNothing (T.findIndex (=='/') authAndHostname)
         && not (T.null colonAndPath)
-  parseURI $ T.unpack properUri
-
-
-readGitProcess :: MonadObelisk m => FilePath -> [String] -> m Text
-readGitProcess repo = fmap T.pack . readProcessAndLogStderr Notice . gitProc repo+  parseURI $ T.unpack properUri