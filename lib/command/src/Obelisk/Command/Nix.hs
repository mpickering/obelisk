--- conflicted
+++ resolved
@@ -80,15 +80,9 @@
   def = NixBuildConfig def def mempty mempty
 
 nixBuild :: MonadObelisk m => NixBuildConfig -> m FilePath
-<<<<<<< HEAD
-nixBuild cfg = withSpinner msg $ do
-  readProcessAndLogStderr Debug $ proc "nix-build" $ mconcat
-    [[path], attrArg, args, outLink, ["--sandbox"]]
-=======
 nixBuild cfg = withSpinner' ("Running nix-build on " <> desc) (Just $ const $ "Built " <> desc) $ do
   withNixRemoteCheck $ readProcessAndLogStderr Debug $ proc "nix-build" $ mconcat
-    [[path], attrArg, args, outLink, buildersArg]
->>>>>>> eb931ddf
+    [[path], attrArg, args, outLink, ["--sandbox"], buildersArg]
   where
     path = _target_path $ _nixBuildConfig_target cfg
     attr = _target_attr $ _nixBuildConfig_target cfg
