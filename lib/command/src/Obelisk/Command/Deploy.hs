{-# LANGUAGE FlexibleContexts #-}
{-# LANGUAGE LambdaCase #-}
{-# LANGUAGE OverloadedStrings #-}
{-# LANGUAGE ScopedTypeVariables #-}
module Obelisk.Command.Deploy where

import Control.Applicative
import Control.Monad
import Control.Monad.Catch (SomeException, finally)
import Control.Monad.IO.Class (liftIO)
import Data.Attoparsec.ByteString.Char8 as A
import Data.Bits
import qualified Data.ByteString.Char8 as BC8
import Data.Default
import Data.Maybe
import Data.Monoid
import qualified Data.Text as T
import qualified Data.Text.IO as T
import System.Directory
import System.FilePath
import System.Posix.Env (getEnvironment)
import System.Posix.Files
<<<<<<< HEAD
import System.Process (delegate_ctlc, env, proc, readProcess)
=======
import System.Process (callProcess, delegate_ctlc, env, proc, readProcess)
>>>>>>> 288680f8

import Obelisk.App (MonadObelisk)
import Obelisk.CliApp (Severity (..), callProcessAndLogOutput, failWith, putLog, withSpinner)
import Obelisk.Command.Nix
import Obelisk.Command.Project
import Obelisk.Command.Thunk
import Obelisk.Command.Utils
import Obelisk.ExecutableConfig.Types (Route, getConfig, getRoutePort)

deployInit :: MonadObelisk m => ThunkPtr -> FilePath -> FilePath -> FilePath -> [String] -> m ()
deployInit thunkPtr configDir deployDir sshKeyPath hostnames = do
  hasConfigDir <- liftIO $ do
    createDirectoryIfMissing True deployDir
    doesDirectoryExist configDir
  when hasConfigDir $ do
    callProcessAndLogOutput (Notice, Error) $
      cp
        [ "-r"
        , "-T"
        , configDir
        , deployDir </> "config"
        ]
  keyExists <- liftIO $ doesFileExist sshKeyPath
  when keyExists $ do
    let localKey = deployDir </> "ssh_key"
    callProcessAndLogOutput (Notice, Error) $
      cp [sshKeyPath, localKey]
    liftIO $ setFileMode localKey $ ownerReadMode .|. ownerWriteMode
    liftIO $ writeFile (deployDir </> "backend_hosts") $ unlines hostnames
    forM_ hostnames $ \hostname -> do
      putLog Notice $ "Verifying host keys (" <> T.pack hostname <> ")"
      verifyHostKey (deployDir </> "backend_known_hosts") localKey hostname
  liftIO $ createThunk (deployDir </> "src") thunkPtr
  liftIO $ setupObeliskImpl deployDir
  initGit deployDir

setupObeliskImpl :: FilePath -> IO ()
setupObeliskImpl deployDir = do
  let implDir = toImplDir deployDir
  createDirectoryIfMissing True implDir
  writeFile (implDir </> "default.nix") "(import ../../src {}).obelisk"

-- | Verify configuration files and return the config values.
deployVerify :: MonadObelisk m => FilePath -> m Route
deployVerify deployPath = do
  getConfig deployPath >>= \case
    Left e -> failWith $ T.pack $ "common/route: " <> show (e :: SomeException)
    Right v -> putLog Debug (T.pack $ "common/route: verified") >> pure v

deployPush :: MonadObelisk m => FilePath -> m ()
deployPush deployPath = do
  let backendHosts = deployPath </> "backend_hosts"
  route <- deployVerify deployPath
  let (Just port) = getRoutePort route
  putLog Debug $ T.pack $ "Deploying with route: " <> show route

  host <- liftIO $ fmap (T.unpack . T.strip) $ T.readFile backendHosts
  let srcPath = deployPath </> "src"
      build = do
        buildOutput <- nixBuild $ def
          { _nixBuildConfig_target = Target
            { _target_path = srcPath
            , _target_attr = Just "server"
            }
          , _nixBuildConfig_outLink = OutLink_None
          , _nixBuildConfig_args =
            [ Arg "hostName" host
            , Arg "backendPort" $ show port
            ]
          }
        return $ listToMaybe $ lines buildOutput
  result <- readThunk srcPath >>= \case
    Right (ThunkData_Packed _) ->
      build
    Right (ThunkData_Checkout _) -> do
      checkGitCleanStatus srcPath >>= \case
        True -> do
          result <- build
          packThunk srcPath "origin" -- get upstream
          return result
        False -> do
          _ <- failWith $ T.pack $ "ob deploy push: ensure " <> srcPath <> " has no pending changes and latest is pushed upstream."
          return Nothing
    _ -> return Nothing
  forM_ result $ \res -> do
    let knownHostsPath = deployPath </> "backend_known_hosts"
        sshOpts = ["-o", "UserKnownHostsFile=" <> knownHostsPath, "-o", "StrictHostKeyChecking=yes"]
        deployAndSwitch outputPath sshAgentEnv = do
          withSpinner "Adding ssh key" $ do
            callProcess' sshAgentEnv "ssh-add" [deployPath </> "ssh_key"]
          withSpinner "Uploading closure" $ do
            let nixSshEnv = ("NIX_SSHOPTS", unwords sshOpts) : sshAgentEnv
            callProcess' nixSshEnv "nix-copy-closure" ["-v", "--to", "root@" <> host, "--gzip", outputPath]
          withSpinner "Switching to new configuration" $ do
            callProcess' sshAgentEnv "ssh" $ sshOpts <>
              [ "root@" <> host
              , unwords
                  [ "nix-env -p /nix/var/nix/profiles/system --set " <> outputPath
                  , "&&"
                  , "/nix/var/nix/profiles/system/bin/switch-to-configuration switch"
                  ]
              ]
    sshAgentEnv <- liftIO sshAgent
    deployAndSwitch res sshAgentEnv `finally` callProcess' sshAgentEnv "ssh-agent" ["-k"]
    isClean <- checkGitCleanStatus deployPath
    when (not isClean) $ do
      withSpinner "Commiting changes to Git" $ do
        callProcessAndLogOutput (Debug, Error) $ proc "git"
          ["-C", deployPath, "add", "."]
        callProcessAndLogOutput (Debug, Error) $ proc "git"
          ["-C", deployPath, "commit", "-m", "New deployment"]
  where
    callProcess' e cmd args = do
      currentEnv <- liftIO getEnvironment
      let p = (proc cmd args) { delegate_ctlc = True, env = Just $ e <> currentEnv }
      callProcessAndLogOutput (Notice, Notice) p

deployUpdate :: MonadObelisk m => FilePath -> m ()
deployUpdate deployPath = updateThunkToLatest $ deployPath </> "src"

deployMobile :: MonadObelisk m => String -> [String] -> m ()
deployMobile platform mobileArgs = withProjectRoot "." $ \root -> do
  let srcDir = root </> "src"
  exists <- liftIO $ doesDirectoryExist srcDir
  unless exists $ failWith "ob test should be run inside of a deploy directory"
  result <- nixBuildAttrWithCache srcDir $ platform <> ".frontend"
  liftIO $ callProcess (result </> "bin" </> "deploy") mobileArgs

sshAgent :: IO [(String, String)]
sshAgent = do
  output <- BC8.pack <$> readProcess "ssh-agent" ["-c"] mempty
  return $ fromMaybe mempty $ A.maybeResult $ A.parse (A.many' p) output
  where
    p = do
      key <- A.string "setenv" >> A.skipSpace >> A.takeWhile (not . isSpace)
      val <- A.skipSpace >> A.takeWhile (/= ';')
      _ <- A.string ";" >> A.endOfLine <|> void (A.string ";")
      return (BC8.unpack key, BC8.unpack val)

verifyHostKey :: MonadObelisk m => FilePath -> FilePath -> String -> m ()
verifyHostKey knownHostsPath keyPath hostName =
  callProcessAndLogOutput (Notice, Warning) $ proc "ssh"
    [ "-o", "UserKnownHostsFile=" <> knownHostsPath
    , "-o", "StrictHostKeyChecking=ask"
    , "-i", keyPath
    , "root@" <> hostName
    , "exit"
    ]<|MERGE_RESOLUTION|>--- conflicted
+++ resolved
@@ -20,14 +20,10 @@
 import System.FilePath
 import System.Posix.Env (getEnvironment)
 import System.Posix.Files
-<<<<<<< HEAD
 import System.Process (delegate_ctlc, env, proc, readProcess)
-=======
-import System.Process (callProcess, delegate_ctlc, env, proc, readProcess)
->>>>>>> 288680f8
 
 import Obelisk.App (MonadObelisk)
-import Obelisk.CliApp (Severity (..), callProcessAndLogOutput, failWith, putLog, withSpinner)
+import Obelisk.CliApp (Severity (..), callProcess, callProcessAndLogOutput, failWith, putLog, withSpinner)
 import Obelisk.Command.Nix
 import Obelisk.Command.Project
 import Obelisk.Command.Thunk
@@ -151,7 +147,7 @@
   exists <- liftIO $ doesDirectoryExist srcDir
   unless exists $ failWith "ob test should be run inside of a deploy directory"
   result <- nixBuildAttrWithCache srcDir $ platform <> ".frontend"
-  liftIO $ callProcess (result </> "bin" </> "deploy") mobileArgs
+  callProcess (result </> "bin" </> "deploy") mobileArgs
 
 sshAgent :: IO [(String, String)]
 sshAgent = do
