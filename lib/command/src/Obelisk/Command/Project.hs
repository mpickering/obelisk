{-# LANGUAGE FlexibleContexts #-}
{-# LANGUAGE LambdaCase #-}
{-# LANGUAGE OverloadedStrings #-}
module Obelisk.Command.Project
  ( InitSource (..)
  , initProject
  , findProjectObeliskCommand
  , findProjectRoot
  , withProjectRoot
  , inProjectShell
  , inImpureProjectShell
  , projectShell
  ) where

import Control.Monad
import Control.Monad.IO.Class (liftIO)
import Control.Monad.Trans.State
import Data.Bits
import Data.Function (on)
import Data.Monoid
import qualified Data.Text as T
import System.Directory
import System.FilePath
import System.Posix (FileStatus, UserID, deviceID, fileID, fileMode, fileOwner, getFileStatus, getRealUserID)
import System.Posix.Files
import System.Process (CreateProcess, createProcess_, cwd, proc, waitForProcess)

import GitHub.Data.GitData (Branch)
import GitHub.Data.Name (Name)

import Obelisk.App (MonadObelisk)
import Obelisk.CLI (Severity (..), callProcessAndLogOutput, failWith, putLog, withSpinner)
import Obelisk.Command.Thunk
import Obelisk.Command.Utils (cp)
--TODO: Make this module resilient to random exceptions

--TODO: Don't hardcode this
-- | Source for the Obelisk project
obeliskSource :: ThunkSource
obeliskSource = obeliskSourceWithBranch "master"

-- | Source for obelisk developer targeting a specific obelisk branch
obeliskSourceWithBranch :: Name Branch -> ThunkSource
obeliskSourceWithBranch branch = ThunkSource_GitHub $ GitHubSource
  { _gitHubSource_owner = "obsidiansystems"
  , _gitHubSource_repo = "obelisk"
  , _gitHubSource_branch = Just branch
  , _gitHubSource_private = True
  }

data InitSource
   = InitSource_Default
   | InitSource_Branch (Name Branch)
   | InitSource_Symlink FilePath

-- | Create a new project rooted in the current directory
initProject :: MonadObelisk m => InitSource -> m ()
initProject source = do
  let obDir = ".obelisk"
      implDir = obDir </> "impl"
  liftIO $ createDirectory obDir
  case source of
    InitSource_Default -> liftIO $ createThunkWithLatest implDir obeliskSource
    InitSource_Branch branch -> liftIO $ createThunkWithLatest implDir $ obeliskSourceWithBranch branch
    InitSource_Symlink path -> do
      let symlinkPath = if isAbsolute path
            then path
            else ".." </> path
      liftIO $ createSymbolicLink symlinkPath implDir
  _ <- nixBuildAttrWithCache implDir "command"
  --TODO: We should probably handoff to the impl here
  skeleton <- nixBuildAttrWithCache implDir "skeleton" --TODO: I don't think there's actually any reason to cache this
<<<<<<< HEAD
  withSpinner "Copying project skeleton" $ do
    callProcessAndLogOutput (Notice, Error) $
      cp --TODO: Make this package depend on nix-prefetch-url properly
        [ "-r"
        , "--no-preserve=mode"
        , "-T"
        , skeleton </> "."
        , "."
        ]
=======
  withSpinner "Copying project skeleton ..." (Just "Copied project skeleton.") $ do
    cp --TODO: Make this package depend on nix-prefetch-url properly
      [ "-r"
      , "--no-preserve=mode"
      , "-T"
      , skeleton </> "."
      , "."
      ]
  let configDir = "config"
  createDirectoryIfMissing False configDir
  mapM_ (createDirectoryIfMissing False . (configDir </>)) ["backend", "common", "frontend"]
>>>>>>> a55abddc

--TODO: Handle errors
--TODO: Allow the user to ignore our security concerns
-- | Find the Obelisk implementation for the project at the given path
findProjectObeliskCommand :: MonadObelisk m => FilePath -> m (Maybe FilePath)
findProjectObeliskCommand target = do
  myUid <- liftIO getRealUserID
  targetStat <- liftIO $ getFileStatus target
  (result, insecurePaths) <- liftIO $ flip runStateT [] $ do
    walkToProjectRoot target targetStat myUid >>= \case
      Nothing -> return Nothing
      Just projectRoot -> do
        walkToImplDir projectRoot myUid -- For security check
        return $ Just projectRoot
  case (result, insecurePaths) of
    (Just projDir, []) -> do
      obeliskCommandPkg <- nixBuildAttrWithCache (projDir </> ".obelisk" </> "impl") "command"
      return $ Just $ obeliskCommandPkg </> "bin" </> "ob"
    (Nothing, _) -> return Nothing
    (Just projDir, _) -> do
      putLog Error $ T.unlines
        [ "Error: Found a project at " <> T.pack (normalise projDir) <> ", but had to traverse one or more insecure directories to get there:"
        , T.unlines $ fmap (T.pack . normalise) insecurePaths
        , "Please ensure that all of these directories are owned by you and are not writable by anyone else."
        ]
      return Nothing

-- | Get the FilePath to the containing project directory, if there is one
findProjectRoot :: MonadObelisk m => FilePath -> m (Maybe FilePath)
findProjectRoot target = do
  myUid <- liftIO getRealUserID
  targetStat <- liftIO $ getFileStatus target
  (result, _) <- liftIO $ runStateT (walkToProjectRoot target targetStat myUid) []
  return result

withProjectRoot :: MonadObelisk m => FilePath -> (FilePath -> m ()) -> m ()
withProjectRoot target f = findProjectRoot target >>= \case
  Nothing -> failWith "Must be used inside of an Obelisk project"
  Just root -> f root

-- | Walk from the current directory to the containing project's root directory,
-- if there is one, accumulating potentially insecure directories that were
-- traversed in the process.  Return the project root directory, if found.
walkToProjectRoot :: FilePath -> FileStatus -> UserID -> StateT [FilePath] IO (Maybe FilePath)
walkToProjectRoot this thisStat myUid = liftIO (doesDirectoryExist this) >>= \case
  -- It's not a directory, so it can't be a project
  False -> do
    let dir = takeDirectory this
    dirStat <- liftIO $ getFileStatus dir
    walkToProjectRoot dir dirStat myUid
  True -> do
    when (not $ isWritableOnlyBy thisStat myUid) $ modify (this:)
    liftIO (doesDirectoryExist (this </> ".obelisk")) >>= \case
      True -> return $ Just this
      False -> do
        let next = this </> ".." -- Use ".." instead of chopping off path segments, so that if the current directory is moved during the traversal, the traversal stays consistent
        nextStat <- liftIO $ getFileStatus next
        let fileIdentity fs = (deviceID fs, fileID fs)
            isSameFileAs = (==) `on` fileIdentity
        if thisStat `isSameFileAs` nextStat
          then return Nothing -- Found a cycle; probably hit root directory
          else walkToProjectRoot next nextStat myUid

-- | Walk from the given project root directory to its Obelisk implementation
-- directory, accumulating potentially insecure directories that were traversed
-- in the process.
walkToImplDir :: FilePath -> UserID -> StateT [FilePath] IO ()
walkToImplDir projectRoot myUid = do
  let obDir = projectRoot </> ".obelisk"
  obDirStat <- liftIO $ getFileStatus obDir
  when (not $ isWritableOnlyBy obDirStat myUid) $ modify (obDir:)
  let implThunk = obDir </> "impl"
  implThunkStat <- liftIO $ getFileStatus implThunk
  when (not $ isWritableOnlyBy implThunkStat myUid) $ modify (implThunk:)

--TODO: Is there a better way to ask if anyone else can write things?
--E.g. what about ACLs?
-- | Check to see if directory is only writable by a user whose User ID matches the second argument provided
isWritableOnlyBy :: FileStatus -> UserID -> Bool
isWritableOnlyBy s uid = fileOwner s == uid && fileMode s .&. 0o22 == 0

-- | Run a command in the given shell for the current project
inProjectShell :: MonadObelisk m => String -> String -> m ()
inProjectShell shellName command = withProjectRoot "." $ \root ->
  projectShell root True shellName command

inImpureProjectShell :: MonadObelisk m => String -> String -> m ()
inImpureProjectShell shellName command = withProjectRoot "." $ \root ->
  projectShell root False shellName command

projectShell :: MonadObelisk m => FilePath -> Bool -> String -> String -> m ()
projectShell root isPure shellName command = do
  (_, _, _, ph) <- liftIO $ createProcess_ "runNixShellAttr" $ setCwd (Just root) $ proc "nix-shell" $
     [ "--pure" | isPure ] <>
     [ "-A"
     , "shells." <> shellName
     , "--run", command
     ]
  void $ liftIO $ waitForProcess ph

setCwd :: Maybe FilePath -> CreateProcess -> CreateProcess
setCwd fp cfg = cfg { cwd = fp }<|MERGE_RESOLUTION|>--- conflicted
+++ resolved
@@ -70,7 +70,6 @@
   _ <- nixBuildAttrWithCache implDir "command"
   --TODO: We should probably handoff to the impl here
   skeleton <- nixBuildAttrWithCache implDir "skeleton" --TODO: I don't think there's actually any reason to cache this
-<<<<<<< HEAD
   withSpinner "Copying project skeleton" $ do
     callProcessAndLogOutput (Notice, Error) $
       cp --TODO: Make this package depend on nix-prefetch-url properly
@@ -80,19 +79,10 @@
         , skeleton </> "."
         , "."
         ]
-=======
-  withSpinner "Copying project skeleton ..." (Just "Copied project skeleton.") $ do
-    cp --TODO: Make this package depend on nix-prefetch-url properly
-      [ "-r"
-      , "--no-preserve=mode"
-      , "-T"
-      , skeleton </> "."
-      , "."
-      ]
-  let configDir = "config"
-  createDirectoryIfMissing False configDir
-  mapM_ (createDirectoryIfMissing False . (configDir </>)) ["backend", "common", "frontend"]
->>>>>>> a55abddc
+  liftIO $ do
+    let configDir = "config"
+    createDirectoryIfMissing False configDir
+    mapM_ (createDirectoryIfMissing False . (configDir </>)) ["backend", "common", "frontend"]
 
 --TODO: Handle errors
 --TODO: Allow the user to ignore our security concerns
