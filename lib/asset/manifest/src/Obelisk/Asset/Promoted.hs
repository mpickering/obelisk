--- conflicted
+++ resolved
@@ -41,8 +41,7 @@
         Just (name, parents) -> (name, target </> "src" </> T.unpack (T.intercalate "/" $ reverse parents))
   createDirectoryIfMissing True moduleDirPath
   modContents <- staticModuleFile modName paths
-<<<<<<< HEAD
-  T.writeFile (target </> "src" </> T.unpack modName <.> "hs") $ appendRootPath (_staticConfig_rootPath cfg) modContents
+  T.writeFile (moduleDirPath </> T.unpack modName' <.> "hs") $ appendRootPath (_staticConfig_rootPath cfg) modContents
 
 appendRootPath :: FilePath -> Text -> Text
 appendRootPath fp txt = T.unlines
@@ -50,9 +49,6 @@
   , "staticRootPath :: FilePath"
   , "staticRootPath = \"" <> T.pack fp <> "\""
   ]
-=======
-  T.writeFile (moduleDirPath </> T.unpack modName' <.> "hs") modContents
->>>>>>> 341a2625
 
 staticCabalFile :: StaticConfig -> Text
 staticCabalFile cfg = T.unlines
