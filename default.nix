--- conflicted
+++ resolved
@@ -271,13 +271,8 @@
               let frontendName = "frontend";
                   backendName = "backend";
                   commonName = "common";
-<<<<<<< HEAD
-                  staticName = "static";
+                  staticName = "obelisk-generated-static";
                   processedStatic = processAssets { src = staticFiles; };
-=======
-                  staticName = "obelisk-generated-static";
-                  staticPath = base + "/static";
->>>>>>> 341a2625
                   # The packages whose names and roles are defined by this package
                   predefinedPackages = filterAttrs (_: x: x != null) {
                     ${frontendName} = nullIfAbsent (base + "/frontend");
