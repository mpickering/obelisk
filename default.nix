{ system ? builtins.currentSystem
, profiling ? false
, iosSdkVersion ? "10.2"
}:
let
  getReflexPlatform = sys: import ./dep/reflex-platform { inherit iosSdkVersion; system = sys; };
  reflex-platform = getReflexPlatform system;
  inherit (reflex-platform) hackGet nixpkgs;
  pkgs = nixpkgs;
in with pkgs.haskell.lib; with pkgs.lib;
let
  # TODO: Remove this after updating nixpkgs: https://github.com/NixOS/nixpkgs/issues/37750
  justStaticExecutables' = drv: let
      drv' = justStaticExecutables drv;
    in if pkgs.stdenv.isDarwin
      then removeConfigureFlag drv' "--ghc-option=-optl=-dead_strip"
      else drv';

  commandRuntimeDeps = pkgs: with pkgs; [
    coreutils
    git
    gitAndTools.hub
    nix-prefetch-git
    openssh
  ];

  #TODO: Upstream
  # Modify a Haskell package to add completion scripts for the given
  # executable produced by it.  These completion scripts will be picked up
  # automatically if the resulting derivation is installed, e.g. by
  # `nix-env -i`.
  addOptparseApplicativeCompletionScripts = exeName: pkg: overrideCabal pkg (drv: {
    postInstall = (drv.postInstall or "") + ''
      BASH_COMP_DIR="$out/share/bash-completion/completions"
      mkdir -p "$BASH_COMP_DIR"
      "$out/bin/${exeName}" --bash-completion-script "$out/bin/${exeName}" >"$BASH_COMP_DIR/ob"

      ZSH_COMP_DIR="$out/share/zsh/vendor-completions"
      mkdir -p "$ZSH_COMP_DIR"
      "$out/bin/${exeName}" --zsh-completion-script "$out/bin/${exeName}" >"$ZSH_COMP_DIR/_ob"

      FISH_COMP_DIR="$out/share/fish/vendor_completions.d"
      mkdir -p "$FISH_COMP_DIR"
      "$out/bin/${exeName}" --fish-completion-script "$out/bin/${exeName}" >"$FISH_COMP_DIR/ob.fish"
    '';
  });

  # The haskell environment used to build Obelisk itself, e.g. the 'ob' command
  ghcObelisk = reflex-platform.ghc.override {
    overrides = composeExtensions defaultHaskellOverrides (self: super: {
      mkDerivation = args: super.mkDerivation (args // {
        enableLibraryProfiling = profiling;
      });

      #TODO: Eliminate this when https://github.com/phadej/github/pull/307 makes its way to reflex-platform
      github = overrideCabal super.github (drv: {
        src = pkgs.fetchFromGitHub {
          owner = "ryantrinkle";
          repo = "github";
          rev = "8f543cdc07876bfb7b924d3722e3dbc1df4b02ca";
          sha256 = "0vcnx9cxqd821kmjx1r4cvj95zs742qm1pwqnb52vw3djplbqd86";
        };
        sha256 = null;
        revision = null;
        editedCabalFile = null;
      });

      # Dynamic linking with split objects dramatically increases startup time (about 0.5 seconds on a decent machine with SSD)
      obelisk-command = addOptparseApplicativeCompletionScripts "ob" (justStaticExecutables' super.obelisk-command);

      optparse-applicative = self.callHackage "optparse-applicative" "0.14.0.0" {};
    });
  };

  fixUpstreamPkgs = self: super: {
    heist = doJailbreak super.heist; #TODO: Move up to reflex-platform; create tests for r-p supported packages
    modern-uri =
      let src = pkgs.fetchFromGitHub {
            owner = "mrkkrp";
            repo = "modern-uri";
            rev = "21064285deb284cb3328094c69c34f9f67919cc9";
            sha256 = "0vddw8r9sb31h1fz1anzxrs9p3a3p8ygpxlj398z5j47wmr86cmi";
          };
      in (overrideCabal (self.callCabal2nix "modern-uri" src {}) (drv: {
            doCheck = false;
            postPatch = (drv.postPatch or "") + ''
              substituteInPlace Text/URI/Types.hs \
                --replace "instance Arbitrary (NonEmpty (RText 'PathPiece)) where" "" \
                --replace "  arbitrary = (:|) <$> arbitrary <*> arbitrary" ""
            '';
          })).override { megaparsec = super.megaparsec_6_1_1; };
    algebraic-graphs =
      let src = pkgs.fetchFromGitHub {
            owner = "snowleopard";
            repo = "alga";
            rev = "480a73137e9b38ad3f1bc2c628847953d2fb3e25";
            sha256 = "0dpwi5ffs88brl3lz51bwb004c6zm8ds8pkw1vzsg2a6aaiyhlzl";
          };
      in pkgs.haskell.lib.dontCheck (self.callCabal2nix "algebraic-graphs" src {});
    network-transport = self.callHackage "network-transport" "0.5.2" {};
    network-transport-tcp = self.callHackage "network-transport-tcp" "0.6.0" {};
  };

  cleanSource = builtins.filterSource (name: _: let baseName = builtins.baseNameOf name; in !(
    builtins.match "^\\.ghc\\.environment.*" baseName != null ||
    baseName == "cabal.project.local"
  ));

  executableConfig = import ./lib/executable-config { nixpkgs = pkgs; filterGitSource = cleanSource; };

  addLibs = self: super: {
    obelisk-asset-manifest = self.callCabal2nix "obelisk-asset-manifest" (hackGet ./lib/asset + "/manifest") {};
    obelisk-asset-serve-snap = self.callCabal2nix "obelisk-asset-serve-snap" (hackGet ./lib/asset + "/serve-snap") {};
    obelisk-backend = self.callCabal2nix "obelisk-backend" (cleanSource ./lib/backend) {};
    obelisk-cliapp = self.callCabal2nix "obelisk-cliapp" (cleanSource ./lib/cliapp) {};
    obelisk-command = (self.callCabal2nix "obelisk-command" (cleanSource ./lib/command) {}).override { Cabal = super.Cabal_2_0_0_2; };
    obelisk-executable-config = executableConfig.haskellPackage self;
    obelisk-executable-config-inject = executableConfig.platforms.web.inject self;
    obelisk-migration = self.callCabal2nix "obelisk-migration" (cleanSource ./lib/migration) {};
    obelisk-run = self.callCabal2nix "obelisk-run" (cleanSource ./lib/run) {};
    obelisk-selftest = self.callCabal2nix "obelisk-selftest" (cleanSource ./lib/selftest) {};
    obelisk-snap = self.callCabal2nix "obelisk-snap" (cleanSource ./lib/snap) {};
    obelisk-snap-extras = self.callCabal2nix "obelisk-snap-extras" (cleanSource ./lib/snap-extras) {};
  };

  defaultHaskellOverrides = composeExtensions fixUpstreamPkgs addLibs;
in
with pkgs.lib;
rec {
  inherit reflex-platform;
  inherit (reflex-platform) nixpkgs pinBuildInputs;
  pathGit = ./.;  # Used in CI by the migration graph hash algorithm to correctly ignore files.
  path = reflex-platform.filterGit ./.;
  obelisk = ghcObelisk;
  commandWithMigration = ghcObelisk.obelisk-command.overrideAttrs (drv: {
    postInstall = (drv.postInstall or "") +
                  ''cp -r ${./migration} $out/migration;'';
  });
  command = pkgs.runCommand commandWithMigration.name { nativeBuildInputs = [pkgs.makeWrapper]; } ''
    mkdir -p "$out/bin"
    ln -s '${commandWithMigration}/bin/ob' "$out/bin/ob"
    wrapProgram "$out"/bin/ob --prefix PATH : ${pkgs.lib.makeBinPath (commandRuntimeDeps pkgs)}
  '';
  commandEnv = ghcObelisk.obelisk-command.env;
  shell = pinBuildInputs "obelisk-shell" ([command] ++ commandRuntimeDeps pkgs) [];

  selftest = pkgs.writeScript "selftest" ''
    #!/usr/bin/env bash
    set -euo pipefail

    PATH="${command}/bin:$PATH"
    export OBELISK_IMPL="${hackGet ./.}"
    "${justStaticExecutables' ghcObelisk.obelisk-selftest}/bin/obelisk-selftest" "$@"
  '';
  #TODO: Why can't I build ./skeleton directly as a derivation? `nix-build -E ./.` doesn't work
  skeleton = pkgs.runCommand "skeleton" {
    dir = builtins.filterSource (path: type: builtins.trace path (baseNameOf path != ".obelisk")) ./skeleton;
  } ''
    ln -s "$dir" "$out"
  '';
  nullIfAbsent = p: if pathExists p then p else null;
  haskellOverrides = addLibs;
  #TODO: Avoid copying files within the nix store.  Right now, obelisk-asset-manifest-generate copies files into a big blob so that the android/ios static assets can be imported from there; instead, we should get everything lined up right before turning it into an APK, so that copies, if necessary, only exist temporarily.
  processAssets = { src, packageName ? "static", moduleName ? "Static" }: pkgs.runCommand "asset-manifest" {
    inherit src;
    outputs = [ "out" "haskellManifest" "symlinked" ];
    buildInputs = [
      (reflex-platform.ghc.callCabal2nix "obelisk-asset-manifest" (hackGet ./lib/asset + "/manifest") {})
    ];
  } ''
    set -euo pipefail
    touch "$out"
    obelisk-asset-manifest-generate "$src" "$haskellManifest" ${packageName} ${moduleName} "$symlinked"
  '';

  compressedJs = frontend: pkgs.runCommand "compressedJs" { buildInputs = [ pkgs.closurecompiler ]; } ''
    mkdir $out
    cd $out
    ln -s "${justStaticExecutables frontend}/bin/frontend.jsexe/all.js" all.unminified.js
    closure-compiler --externs "${reflex-platform.ghcjsExternsJs}" -O ADVANCED --create_source_map="all.js.map" --source_map_format=V3 --js_output_file="all.js" all.unminified.js
    echo "//# sourceMappingURL=all.js.map" >> all.js
  '';

  serverModules = {
    mkBaseEc2 = { hostName, routeHost, enableHttps, adminEmail, ... }: {...}: {
      imports = [
        (pkgs.path + /nixos/modules/virtualisation/amazon-image.nix)
      ];
      networking = {
        inherit hostName;
        firewall.allowedTCPPorts = if enableHttps then [ 80 443 ] else [ 80 ];
      };
      security.acme.certs = if enableHttps then {
        "${routeHost}".email = adminEmail;
      } else {};
      ec2.hvm = true;
    };

    mkObeliskApp =
      { exe
      , routeHost
      , enableHttps
      , name ? "backend"
      , user ? name
      , group ? user
      , baseUrl ? "/"
      , internalPort ? 8000
      , backendArgs ? ""
      , ...
      }: {...}: {
      services.nginx = {
        enable = true;
        virtualHosts."${routeHost}" = {
          enableACME = enableHttps;
          forceSSL = enableHttps;
          locations.${baseUrl} = {
            proxyPass = "http://localhost:" + toString internalPort;
          };
        };
      };
      systemd.services.${name} = {
        wantedBy = [ "multi-user.target" ];
        after = [ "network.target" ];
        restartIfChanged = true;
        script = ''
          ln -sft . '${exe}'/*
          mkdir -p log
          exec ./backend --port=${toString internalPort} ${backendArgs} >>backend.out 2>>backend.err </dev/null
        '';
        serviceConfig = {
          User = user;
          KillMode = "process";
          WorkingDirectory = "~";
          Restart = "always";
          RestartSec = 5;
        };
      };
      users = {
        users.${user} = {
          description = "${user} service";
          home = "/var/lib/${user}";
          createHome = true;
          isSystemUser = true;
          group = group;
        };
        groups.${group} = {};
      };
    };
  };

  serverExe = backend: frontend: assets: config:
    pkgs.runCommand "serverExe" {} ''
      mkdir $out
      set -eux
      ln -s "${justStaticExecutables backend}"/bin/backend $out/backend
      ln -s "${assets}" $out/static
      ln -s "${config}" $out/config
      ln -s ${compressedJs frontend} $out/frontend.jsexe
    ''; #TODO: run frontend.jsexe through the asset processing pipeline

  server = { exe, hostName, adminEmail, routeHost, enableHttps }@args:
    let
      nixos = import (pkgs.path + /nixos);
    in nixos {
      system = "x86_64-linux";
      configuration = {
        imports = [
          (serverModules.mkBaseEc2 args)
          (serverModules.mkObeliskApp args)
        ];
      };
    };


  # An Obelisk project is a reflex-platform project with a predefined layout and role for each component
  project = base: projectDefinition:
<<<<<<< HEAD
    let assets = processAssets { src = base + "/static"; };
        configPath = base + "/config";

=======
    let configPath = base + "/config";
        static = base + "/static";
        processedStatic = processAssets { src = static; };
>>>>>>> e7695654
        projectOut = sys: (getReflexPlatform sys).project (args@{ nixpkgs, ... }:
          let mkProject = { android ? null #TODO: Better error when missing
                          , ios ? null #TODO: Better error when missing
                          , packages ? {}
                          , overrides ? _: _: {}
                          , tools ? _: []
                          , shellToolOverrides ? _: _: {}
                          , withHoogle ? false # Setting this to `true` makes shell reloading far slower
                          }:
              let frontendName = "frontend";
                  backendName = "backend";
                  commonName = "common";
                  staticName = "static";
                  staticPath = base + "/static";
                  assets = processAssets { src = base + "/static"; };
                  # The packages whose names and roles are defined by this package
                  predefinedPackages = filterAttrs (_: x: x != null) {
                    ${frontendName} = nullIfAbsent (base + "/frontend");
                    ${commonName} = nullIfAbsent (base + "/common");
                    ${backendName} = nullIfAbsent (base + "/backend");
                  };
                  combinedPackages = predefinedPackages // packages;
                  projectOverrides = self: super: {
                    ${staticName} = dontHaddock (self.callCabal2nix "static" processedStatic.haskellManifest {});
                    ${backendName} = addBuildDepend super.${backendName} self.obelisk-run;
                  };
                  totalOverrides = composeExtensions (composeExtensions defaultHaskellOverrides projectOverrides) overrides;
                  inherit (nixpkgs) lib;
                  inherit (lib.strings) hasPrefix;
                  privateConfigDirs = ["config/backend"];
                  injectableConfig = builtins.filterSource (path: _:
                    !(lib.lists.any (x: hasPrefix (toString base + "/" + toString x) (toString path)) privateConfigDirs)
                  ) configPath;
              in {
                inherit shellToolOverrides tools withHoogle;
                overrides = totalOverrides;
                packages = combinedPackages;
                shells = {
                  ghc = (filter (x: hasAttr x combinedPackages) [
                    backendName
                    commonName
                    frontendName
                  ]);
                  ghcjs = filter (x: hasAttr x combinedPackages) [
                    frontendName
                    commonName
                  ];
                };
                android = {
                  ${if android == null then null else frontendName} = {
                    executableName = "frontend";
                    ${if builtins.pathExists staticPath then "assets" else null} =
                      executableConfig.platforms.android.inject injectableConfig processedStatic.symlinked;
                  } // android;
                };
                ios = {
                  ${if ios == null then null else frontendName} = {
                    executableName = "frontend";
                    ${if builtins.pathExists staticPath then "staticSrc" else null} =
                      executableConfig.platforms.ios.inject injectableConfig processedStatic.symlinked;
                  } // ios;
                };
              };
          in mkProject (projectDefinition args));
      serverOn = sys: serverExe (projectOut sys).ghc.backend (projectOut system).ghcjs.frontend static configPath;
      linuxExe = serverOn "x86_64-linux";
    in projectOut system // {
      inherit linuxExe;
      exe = serverOn system;
      server = args@{ hostName, adminEmail, routeHost, enableHttps }:
        server (args // { exe = linuxExe; });
      obelisk = import (base + "/.obelisk/impl") {};
    };
  haskellPackageSets = {
    ghc = reflex-platform.ghc.override {
      overrides = defaultHaskellOverrides;
    };
  };
}<|MERGE_RESOLUTION|>--- conflicted
+++ resolved
@@ -274,15 +274,9 @@
 
   # An Obelisk project is a reflex-platform project with a predefined layout and role for each component
   project = base: projectDefinition:
-<<<<<<< HEAD
-    let assets = processAssets { src = base + "/static"; };
-        configPath = base + "/config";
-
-=======
     let configPath = base + "/config";
         static = base + "/static";
         processedStatic = processAssets { src = static; };
->>>>>>> e7695654
         projectOut = sys: (getReflexPlatform sys).project (args@{ nixpkgs, ... }:
           let mkProject = { android ? null #TODO: Better error when missing
                           , ios ? null #TODO: Better error when missing
