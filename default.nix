--- conflicted
+++ resolved
@@ -174,19 +174,11 @@
   '';
 
   compressedJs = frontend: pkgs.runCommand "compressedJs" { buildInputs = [ pkgs.closurecompiler ]; } ''
-<<<<<<< HEAD
-      mkdir $out
-      cd $out
-      ln -s "${justStaticExecutables frontend}/bin/frontend.jsexe/all.js" all.unminified.js
-      closure-compiler --externs "${reflex-platform.ghcjsExternsJs}" -O SIMPLE --create_source_map="all.js.map" --source_map_format=V3 --js_output_file="all.js" all.unminified.js
-      echo "//# sourceMappingURL=all.js.map" >> all.js
-=======
     mkdir $out
     cd $out
     ln -s "${justStaticExecutables frontend}/bin/frontend.jsexe/all.js" all.unminified.js
-    closure-compiler --externs "${reflex-platform.ghcjsExternsJs}" -O ADVANCED --create_source_map="all.js.map" --source_map_format=V3 --js_output_file="all.js" all.unminified.js
+    closure-compiler --externs "${reflex-platform.ghcjsExternsJs}" -O SIMPLE --create_source_map="all.js.map" --source_map_format=V3 --js_output_file="all.js" all.unminified.js
     echo "//# sourceMappingURL=all.js.map" >> all.js
->>>>>>> a4519400
   '';
 
   getRouteConfigPath = routePath:
